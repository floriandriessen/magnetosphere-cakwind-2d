!===============================================================================
! 2D wind module for launching a CAK line-driven wind from the stellar surface
! into the magnetosphere of a magnetic massive star
!
! Setup mimicked as in ud-Doula & Owocki (2002). Testbench, similar separate
! program will be used for incorporating the LDI into the magnetosphere.
!
! Coded up by Flo for his KU Leuven PhD thesis 2018-2022
!-------------------------------------------------------------------------------
!
! (October 2019) -- Flo
!   > setup of problem with 1D CAK wind starting from beta law in 2D geometry
!   > implementation special refinement routine near magnetic equatorial plane
!
! (November 2019) -- Flo
!   > included AMRVAC 'iprob' mesh_list parameter to switch between setups
!   > testing shows that Dedner divergence cleaners lead to negative pressures
!     near the pole, build a MPI stop to prevent using this cleaner family
!   > implemented computation and storage auxiliary vars (Alfven speed + div B)
!     using usr_aux_output
!
! (December 2019) -- Flo
!   > extension code to allow for new Constrained Transport method for B-field
!     (needs 2.5D for vector potential, but phi components of vectors are zero)
!     (can actually allow for rotation now in 2D)
!   > typedivbfix together with iprob=0 in .par file now determines whether
!     CAK simulation will be staggered (for CT) or not (for non-CT)
!     does not matter for CAK, but it is saved in AMRVAC restart configs and
!     required for restart with magnetosphere
!
! (May 2020) -- Flo
!   > renaming of unit_mass/lum/ggrav in order to compile without conflict as
!     AMRVAC v2.3 has a new particle module (with protected variable unit_mass)
!   > removed finite disk factor from output (only useful for testing)
!   > implemented routine for computing time-averaged statistical variables
!   > for post-simulation convenience at startup a log file gets created that
!     contains an overview of all relevant parameters
!
! (June 2020) -- Flo
!   > implementation to do Bfield splitting via Tanaka method by calling the
!     usr_set_B0 routine containing a stellar dipole
!     NOTICE: in AMRVAC there is build-in dipole that can be activated with
!             'Bdip' in .par file, however, this formula leads to an eta_star
!             4x bigger (AMRVAC has different way of expressing dipole)
!   > change to better velocity gradient stencil to deal with non-uniform grids
!   > removed Constrained Transport implementation, extensive testing has shown
!     that unphysical results and are unreliable (for this application here)
!
! (October 2020) -- Flo
!   > added rigid body rotation to study centrifugal magnetospheres, set in
!     .par file with dimensionless 'Wrot' parameter (ud-Doula et al. 2006)
!   > included option with parameter 'imag' to select setup in terms of field
!     strength (imag>0) or wind confinement (imag<0)
!
! (December 2020) -- Flo
!   > removed rho2vrad_av and rho2vpol_av variables from statistics
!
! (January 2021) -- Flo
!   > do not start from relaxed CAK model anymore, instead start directly from
!     beta law with Bfield (c.q. Oct 2019); adds more flexibility in multi-d
!   > removed accordingly the 'iprob' option
!
! (February 2021) -- Flo
!   > starting from beta law in high confinement leads to crash, removed mods
!     from January; instead now 1D relaxed CAK read in
!   > put effective gravity force in usr_gravity and removed from usr_source
!   > determination radiation timestep (only CAK line force now) in special_dt
!     by using gcak slot of nwextra in w-array
!   > rewriting statistics to get rid off tmp variables, AMRVAC keeps in memory
!     the w-array from previous iteration, and now called in my computation
!   > call statistics at end iteration (usr_process_adv_grid) instead of at
!     start iteration to have access to the old state 'pso'
!
!===============================================================================

module mod_usr

  ! Include a physics module
  use mod_mhd

  implicit none

  ! The usual suspects
  real(8), parameter :: msun=1.989d33, lsun=3.827d33, rsun=6.96d10
  real(8), parameter :: Ggrav=6.67d-8, kappae=0.34d0

  ! Unit quantities that are handy: gravitational constant, luminosity, mass
  real(8) :: my_unit_ggrav, my_unit_lum, my_unit_mass

  ! Extra input parameters:
  real(8)           :: lstar, mstar, rstar, rhobound, twind, imag, alpha, Qbar
  real(8)           :: tstat, Wrot
  character(len=99) :: cakfile

  ! Additionally useful stellar and wind parameters:
  !   Eddington gamma, escape speed, CAK + fd mass-loss rate, terminal wind
  !   speed, sound speed, log(g), eff. log(g), scale height, mean mol. weight,
  !   polar magnetic field, wind magnetic confinement parameter, Alfven +
  !   Kepler radius, equatorial rotation + critical rotation speed
  real(8) :: gammae, vesc, mdot, mdotfd, vinf, asound, logg, logge, heff
  real(8) :: mumol, bpole, etastar, ralf, rkep, vrot, vrotc

  ! Dimensionless variables of relevant variables above
  real(8) :: dlstar, dmstar, drstar, dbpole, drhobound, dtwind, dkappae
  real(8) :: dvesc, dvinf, dmdot, dasound, dclight, dGgrav, dgammae, detaconf
  real(8) :: dtstat, dvrot

  ! Additional names for wind and statistical variables
  integer :: my_gcak
  integer :: my_rhoav, my_rho2av, my_vrav, my_vr2av, my_rhovrav, my_vpolav, &
             my_vpol2av
  integer :: my_tmp1, my_tmp2, my_tmp3, my_tmp4, my_tmp5,my_tmp6, my_tmp7

  ! Arrays required to read and store 1D profile from file
  real(8), allocatable :: woneblock(:,:), xoneblock(:,:)

contains

  !> This routine should set user methods, and activate the physics module
  subroutine usr_init()

    call set_coordinate_system("spherical_2.5D")
    call usr_params_read(par_files)

    !
    ! Choose independent normalization units, only 3 have to be specified:
    !     (length,temp,ndens) or (length,vel,ndens)
    ! Numberdensity chosen such that unit density becomes boundary density
    !
    unit_length        = rstar                                      ! cm
    unit_temperature   = twind                                      ! K
    unit_numberdensity = rhobound/((1.d0+4.d0*He_abundance)*mp_cgs) ! g cm^-3

    call MHD_activate()

    usr_set_parameters => initglobaldata_usr
<<<<<<< HEAD
    usr_init_one_grid  => initial_conditions
    usr_special_bc     => special_bound
    usr_gravity        => effective_gravity
    usr_source         => line_force
    usr_get_dt         => special_dt
    usr_process_grid   => compute_stats
    usr_aux_output     => set_extravar_output
    usr_add_aux_names  => set_extravarnames_output
    usr_set_B0         => make_dipoleboy

    my_gcak    = var_set_extravar("gcak", "gcak")
=======

    ! Set up initial conditions
    usr_init_one_grid => initial_conditions

    ! Special boundary conditions
    usr_special_bc => special_bound

    usr_gravity => effective_gravity

    ! CAK line-force computation
    usr_source => line_force

    ! Adjusted timestep to account for total radiation force
    usr_get_dt => special_dt

    ! Every iteration retrieve global grid info and perform operations on it
    ! to make time-averaged statistical quantities of wind
    usr_process_adv_grid => compute_stats

    ! Compute and include Alfven speed and divergence of Bfield as output
    usr_aux_output    => set_extravar_output
    usr_add_aux_names => set_extravarnames_output

    ! Background dipole field if using Tanaka field splitting
    usr_set_B0 => make_dipoleboy

    ! User source variables to store in output
    my_gcak = var_set_extravar("gcak", "gcak")

    ! Statistical quantities and temporary storage variables
>>>>>>> c29b9f44
    my_rhoav   = var_set_extravar("rho_av", "rho_av")
    my_rho2av  = var_set_extravar("rho2_av", "rho2_av")
    my_vrav    = var_set_extravar("vrad_av", "vrad_av")
    my_vpolav  = var_set_extravar("vtheta_av", "vtheta_av")
    my_vr2av   = var_set_extravar("vrad2_av", "vrad2_av")
    my_vpol2av = var_set_extravar("vtheta2_av", "vtheta2_av")
    my_rhovrav = var_set_extravar("rho_vrad_av", "rho_vrad_av")

    my_tmp1 = var_set_extravar("tmp1","tmp1")
    my_tmp2 = var_set_extravar("tmp2","tmp2")
    my_tmp3 = var_set_extravar("tmp3","tmp3")
    my_tmp4 = var_set_extravar("tmp4","tmp4")
    my_tmp5 = var_set_extravar("tmp5","tmp5")
    my_tmp6 = var_set_extravar("tmp6","tmp6")
    my_tmp7 = var_set_extravar("tmp7","tmp7")

  end subroutine usr_init

!===============================================================================

  subroutine usr_params_read(files)
    !
    ! Read in the usr.par file with the problem specific list
    !

    ! Subroutine argument
    character(len=*), intent(in) :: files(:)

    ! Local variable
    integer :: n

    namelist /star_list/ mstar, lstar, rstar, twind, imag, rhobound, alpha, &
                          Qbar, tstat, Wrot, cakfile

    do n = 1,size(files)
       open(unitpar, file=trim(files(n)), status="old")
       read(unitpar, star_list, end=111)
       111 close(unitpar)
    end do

    ! Scale to cgs units
    lstar = lstar * lsun
    mstar = mstar * msun
    rstar = rstar * rsun

  end subroutine usr_params_read

!===============================================================================

  subroutine initglobaldata_usr
    !
    ! Compute some quantities of interest (in CGS) before making unitless
    !
    character(len=8)  :: todayis
    character(len=99) :: inputlog

    ! Stellar structure
    gammae = kappae * lstar/(4.d0*dpi * Ggrav * mstar * const_c)
    logg   = log10(Ggrav * mstar/rstar**2.0d0)
    logge  = logg  + log10(1.0d0 - gammae)
    mumol  = (1.0d0 + 4.0d0*He_abundance)/(2.0d0 + 3.0d0*He_abundance)
    asound = sqrt(twind * kB_cgs/(mumol * mp_cgs))
    heff   = asound**2.0d0 / 10.0d0**logge
    vrotc  = sqrt(Ggrav * mstar*(1.0d0 - gammae)/rstar)
    vrot   = vrotc * Wrot

    ! Wind quantities in CAK theory
    vesc    = sqrt(2.0d0 * Ggrav * mstar*(1.0d0 - gammae)/rstar)
    vinf    = vesc * sqrt(alpha/(1.0d0 - alpha))
    mdot    = lstar/const_c**2.0d0 * alpha/(1.0d0 - alpha) &
               * (Qbar * gammae/(1.0d0 - gammae))**((1.0d0 - alpha)/alpha)
    mdotfd  = mdot/(1.0d0 + alpha)**(1.0d0/alpha)

    ! Bpole given and etastar computed or vice versa
    if (imag > 0.0d0) then
      bpole   = imag
      etastar = ((bpole/2.0d0)**2.0d0 * rstar**2.0d0)/(mdot * vinf)
    else
      etastar = -imag
      bpole   = 2.0d0 * sqrt(mdot * vinf * etastar / rstar**2.0d0)
    endif

    ! Compute Alfven and Kepler radius
    ralf = 1.0d0 + (etastar + 0.25d0)**0.25d0 - 0.25d0**0.25d0
    rkep = Wrot**(-2.0d0/3.0d0)

    call make_dimless_vars()
    call read_initial_oned_cak(cakfile)

    if (mype == 0) then
      ! Store overview in a log file for easy reference
      inputlog = trim(base_filename) // '_param_overview.log'
      open(unit=94,file=inputlog)

      call date_and_time(todayis)
      write(94,*) 'MPI-AMRVAC simulation ran on ', &
                    todayis(7:8), '/', todayis(5:6), '/', todayis(1:4)
      write(94,*)
      write(94,*) '======================'
      write(94,*) '   Unity quantities   '
      write(94,*) '======================'
      write(94,*) 'unit length        = ', unit_length
      write(94,*) 'unit density       = ', unit_density
      write(94,*) 'unit velocity      = ', unit_velocity
      write(94,*) 'unit numberdensity = ', unit_numberdensity
      write(94,*) 'unit pressure      = ', unit_pressure
      write(94,*) 'unit temperature   = ', unit_temperature
      write(94,*) 'unit magneticfield = ', unit_magneticfield
      write(94,*) 'unit time          = ', unit_time
      write(94,*)
      write(94,*) '==============================================='
      write(94,*) '   Stellar and wind parameters in CGS units    '
      write(94,*) '==============================================='
      write(94,*) 'Lstar/Lsun             = ', lstar/lsun
      write(94,*) 'Mstar/Msun             = ', mstar/msun
      write(94,*) 'Rstar/Rsun             = ', rstar/rsun
      write(94,*) 'Twind                  = ', twind
      write(94,*) 'Polar magnetic field   = ', bpole
      write(94,*) 'Wind confinement eta   = ', etastar
      write(94,*) 'Ralf/Rstar             = ', ralf
      write(94,*) 'Rkep/Rstar             = ', rkep
      write(94,*) 'W (vrot/vrotc)         = ', Wrot
      write(94,*) 'critical vrot          = ', vrotc
      write(94,*) 'vrot                   = ', vrot
      write(94,*) 'Mean molecular weight  = ', mumol
      write(94,*) 'log(g)                 = ', logg
      write(94,*) 'eff. log(g)            = ', logge
      write(94,*) 'eff. scale height heff = ', heff
      write(94,*) 'heff/Rstar             = ', heff/rstar
      write(94,*) 'Eddington gamma        = ', gammae
      write(94,*)
      write(94,*) 'adiabatic gamma = ', mhd_gamma
      write(94,*) 'alpha           = ', alpha
      write(94,*) 'Qbar            = ', Qbar
      write(94,*) 'asound          = ', asound
      write(94,*) 'eff. vesc       = ', vesc
      write(94,*) 'vinf            = ', vinf
      write(94,*)
      write(94,*) 'surface density        = ', rhobound
      write(94,*) 'analytic Mdot CAK      = ', mdot * (const_years/msun)
      write(94,*) '... with FD correction = ', mdotfd * (const_years/msun)
      write(94,*)
      write(94,*) '========================================'
      write(94,*) '    Dimensionless AMRVAC quantities     '
      write(94,*) '========================================'
      write(94,*) 'Extra computed unit quantities:'
      write(94,*) '   unit Lum  = ', my_unit_lum
      write(94,*) '   unit Mass = ', my_unit_mass
      write(94,*) '   unit Grav = ', my_unit_ggrav
      write(94,*) 'Lstar        = ', dlstar
      write(94,*) 'Mstar        = ', dmstar
      write(94,*) 'Rstar        = ', drstar
      write(94,*) 'Twind        = ', dtwind
      write(94,*) 'Bpole        = ', dbpole
      write(94,*) 'Eta conf.    = ', detaconf
      write(94,*) 'Edd. gamma   = ', dgammae
      write(94,*) 'rhobound     = ', drhobound
      write(94,*) 'Mdot         = ', dmdot
      write(94,*) 'alpha        = ', alpha
      write(94,*) 'Qbar         = ', Qbar
      write(94,*) 'kappae       = ', dkappae
      write(94,*) 'asound       = ', dasound
      write(94,*) 'eff. vesc    = ', dvesc
      write(94,*) 'vinf         = ', dvinf
      write(94,*) 'vrot         = ', dvrot
      write(94,*) 'clight       = ', dclight
      write(94,*) 'Ggrav        = ', dGgrav
      write(94,*) 'Tstat        = ', dtstat
      write(94,*)
      close(94)
    endif

    if (typedivbfix == 'ct') then
      call mpistop('CT disabled. Gives strange results for this problem.')
    endif

  end subroutine initglobaldata_usr

!===============================================================================

  subroutine initial_conditions(ixI^L,ixO^L,w,x)
    !
    ! Initial conditions start from spherically symmetric 1D relaxed CAK wind
    ! and dipole field is set here or in usr_set_B0 when doing Tanaka splitting
    !

    ! Subroutine arguments
    integer, intent(in)    :: ixI^L, ixO^L
    real(8), intent(in)    :: x(ixI^S,1:ndim)
    real(8), intent(inout) :: w(ixI^S,1:nw)

    ! Local variables
    integer :: ir, irb

    ! Get density and radial velocity from broadcasted 1D CAK profile
    do ir = ixOmin1,ixOmax1
      ! Find correct block index to get correct value
      irb = minloc(abs(x(ir,nghostcells,1) - xoneblock(:,1)),1)

      w(ir,:,rho_)   = woneblock(irb,1)
      w(ir,:,mom(1)) = woneblock(irb,2)
    enddo

    ! No polar velocity, in azimuth rigid rotation for full grid (stabilizing)
    w(ixO^S,mom(2)) = 0.0d0
    w(ixO^S,mom(3)) = dvrot/drstar * x(ixO^S,1) * sin(x(ixO^S,2))

    ! Setup dipole magnetic field based on Tanaka splitting or regular
    if (B0field) then
      w(ixO^S,mag(:)) = 0.0d0
    else
      w(ixO^S,mag(1)) = dbpole * (drstar/x(ixO^S,1))**3.0d0 * cos(x(ixO^S,2))

      w(ixO^S,mag(2)) = 0.5d0 * dbpole &
                        * (drstar/x(ixO^S,1))**3.0d0 * sin(x(ixO^S,2))

      w(ixO^S,mag(3)) = 0.0d0
    endif

    ! If using Dedner+(2002) divergence cleaning
    if (mhd_glm) w(ixO^S,psi_) = 0.0d0

    call mhd_to_conserved(ixI^L,ixO^L,w,x)

  end subroutine initial_conditions

!===============================================================================

  subroutine special_bound(qt,ixI^L,ixB^L,iB,w,x)
    !
    ! Modified boundary values only at left radial boundary (star)
    !

    ! Subroutine arguments
    integer, intent(in)    :: ixI^L, ixB^L, iB
    real(8), intent(in)    :: qt, x(ixI^S,1:ndim)
    real(8), intent(inout) :: w(ixI^S,1:nw)

    ! Local variable
    integer :: i

    select case (iB)
    case(1)

      call mhd_to_primitive(ixI^L,ixI^L,w,x)

      w(ixB^S,rho_) = drhobound

      ! Radial velocity field (slope extrapolation in 1st ghost, then constant)
      do i = ixBmax1,ixBmin1,-1
        if (i == ixBmax1) then
          w(i^%1ixB^S,mom(1)) = w(i+1^%1ixB^S,mom(1)) &
                           - (w(i+2^%1ixB^S,mom(1)) - w(i+1^%1ixB^S,mom(1))) &
                           * (x(i+1^%1ixB^S,1) - x(i^%1ixB^S,1))/(x(i+2^%1ixB^S,1) - x(i+1^%1ixB^S,1))
        else
          w(i^%1ixB^S,mom(1)) = w(i+1^%1ixB^S,mom(1))
        endif

      enddo

      ! Prohibit radial velocity ghosts to be supersonic, and avoid overloading
      w(ixB^S,mom(1)) = min(w(ixB^S,mom(1)), dasound)
      w(ixB^S,mom(1)) = max(w(ixB^S,mom(1)), -dasound)

      w(ixB^S,mom(2)) = 0.0d0
      w(ixB^S,mom(3)) = dvrot * sin(x(ixB^S,2))

      w(ixB^S,mag(1)) = dbpole * cos(x(ixB^S,2))
      !
      ! Polar magnetic dipole field
      !   > Magnetic confinement: do linear extrapolation
      !   > No confinement: set to zero
      !
      if (etastar >= 1.0d0) then
        do i = ixBmax1,ixBmin1,-1
          w(i^%1ixB^S,mag(2)) = w(i+1^%1ixB^S,mag(2)) &
                            - (w(i+2^%1ixB^S,mag(2)) - w(i+1^%1ixB^S,mag(2))) &
                            * (x(i+1^%1ixB^S,1) - x(i^%1ixB^S,1))/(x(i+2^%1ixB^S,1) - x(i+1^%1ixB^S,1))
        enddo
      else
        w(ixB^S,mag(2)) = 0.0d0
      endif

      w(ixB^S,mag(3)) = 0.0d0

      ! Tanaka split: subtract background field to get deviated boundary field
      if (B0field) w(ixB^S,mag(:)) = w(ixB^S,mag(:)) - block%B0(ixB^S,:,0)

      ! When using Dedner+(2002) divergence cleaning
      if (mhd_glm) w(ixB^S,psi_) = 0.0d0

      call mhd_to_conserved(ixI^L,ixI^L,w,x)

    case default
      call mpistop("BC not specified")
    end select

  end subroutine special_bound

!===============================================================================

  subroutine line_force(qdt,ixI^L,ixO^L,iw^LIM,qtC,wCT,qt,w,x)
    !
    ! Compute the analytical CAK line force using Gayley's formalism
    !

    ! Subroutine arguments
    integer, intent(in)    :: ixI^L, ixO^L, iw^LIM
    real(8), intent(in)    :: qdt, qtC, qt
    real(8), intent(in)    :: wCT(ixI^S,1:nw), x(ixI^S,1:ndim)
    real(8), intent(inout) :: w(ixI^S,1:nw)

    ! Local variables
    real(8) :: vr(ixI^S), rho(ixI^S)
    real(8) :: dvdr_up(ixO^S), dvdr_down(ixO^S), dvdr_cent(ixO^S), dvdr(ixO^S)
    real(8) :: gcak(ixO^S), beta_fd(ixO^S), fdfac(ixO^S)
    real(8) :: fac, fac1, fac2
    integer :: jx^L, hx^L

    !========================================================================
    ! Convert to primitives

    ! Define the time-centred, radial velocity from the radial momentum
    vr(ixI^S) = wCT(ixI^S,mom(1)) / wCT(ixI^S,rho_)

    ! Time-centred density
    rho(ixI^S) = wCT(ixI^S,rho_)

    !========================================================================

    ! Index +1 (j) and index -1 (h) in radial direction; kr(dir,dim)=1, dir=dim
    jx^L=ixO^L+kr(1,^D);
    hx^L=ixO^L-kr(1,^D);

    ! Get dv/dr on non-uniform grid according to Sundqvist & Veronis (1970)
    ! Forward difference
    dvdr_up(ixO^S) = (x(ixO^S,1) - x(hx^S,1)) * vr(jx^S) &
                     / ((x(jx^S,1) - x(ixO^S,1)) * (x(jx^S,1) - x(hx^S,1)))

    ! Backward difference
    dvdr_down(ixO^S) = -(x(jx^S,1) - x(ixO^S,1)) * vr(hx^S) &
                        / ((x(ixO^S,1) - x(hx^S,1)) * (x(jx^S,1) - x(hx^S,1)))

    ! Central difference
    dvdr_cent(ixO^S) = (x(jx^S,1) + x(hx^S,1) - 2.0d0*x(ixO^S,1)) * vr(ixO^S) &
                       / ((x(ixO^S,1) - x(hx^S,1)) * (x(jx^S,1) - x(ixO^S,1)))

    ! Total gradient with fallback requirement check
    dvdr(ixO^S) = dvdr_down(ixO^S) + dvdr_cent(ixO^S) + dvdr_up(ixO^S)
    dvdr(ixO^S) = max(dvdr(ixO^S), 0.0d0)

    ! Finite disk factor parameterisation (Owocki & Puls 1996)
    beta_fd(ixO^S) = ( 1.0d0 - vr(ixO^S)/(x(ixO^S,1) * dvdr(ixO^S)) ) &
                      * (drstar/x(ixO^S,1))**2.0d0

    ! Check the finite disk array and determine finite disk factor
    where (beta_fd >= 1.0d0)
      fdfac = 1.0d0/(1.0d0 + alpha)
    elsewhere (beta_fd < -1.0d10)
      fdfac = abs(beta_fd)**alpha / (1.0d0 + alpha)
    elsewhere (abs(beta_fd) > 1.0d-3)
      fdfac = (1.0d0 - (1.0d0 - beta_fd)**(1.0d0 + alpha)) &
                  / (beta_fd*(1.0d0 + alpha))
    elsewhere
      fdfac = 1.0d0 - 0.5d0*alpha*beta_fd &
                      * (1.0d0 + 1.0d0/3.0d0 * (1.0d0 - alpha)*beta_fd)
    end where

    where (fdfac < smalldouble)
      fdfac = 0.0d0
    elsewhere (fdfac > 5.0d0)
      fdfac = 1.0d0
    end where

    ! Calculate CAK line-force and correct for finite extend stellar disk
    fac1 = 1.0d0/(1.0d0 - alpha) * dkappae * dlstar*Qbar/(4.0d0*dpi * dclight)
    fac2 = 1.0d0/(dclight * Qbar * dkappae)**alpha
    fac  = fac1 * fac2

    gcak(ixO^S) = fac/x(ixO^S,1)**2.0d0 * (dvdr(ixO^S)/rho(ixO^S))**alpha
    gcak(ixO^S) = gcak(ixO^S) * fdfac(ixO^S)

    ! Fill the CAK slot variable
    w(ixO^S,my_gcak) = gcak(ixO^S)

    ! Update conservative vars: w = w + qdt*gsource
    w(ixO^S,mom(1)) = w(ixO^S,mom(1)) + qdt * gcak(ixO^S) * wCT(ixO^S,rho_)

  end subroutine line_force

!===============================================================================

  subroutine special_dt(w,ixI^L,ixO^L,dtnew,dx^D,x)
    !
    ! After first iteration the usr_source routine has been called, take now
    ! also timestep from CAK line force into account
    !

    ! Subroutine arguments
    integer, intent(in)    :: ixI^L, ixO^L
    real(8), intent(in)    :: dx^D, x(ixI^S,1:ndim)
    real(8), intent(in)    :: w(ixI^S,1:nw)
    real(8), intent(inout) :: dtnew

    ! Local variables
    real(8) :: tdum(ixO^S), dt_cak

    ! Get dt from line force that is saved in the w-array in nwextra slot
    tdum(ixO^S) = sqrt( block%dx(ixO^S,1) / abs(w(ixO^S,my_gcak)) )
    dt_cak      = courantpar * minval(tdum(ixO^S))

    if (it >= 1) then
      dtnew = min(dtnew,dt_cak)
    endif

  end subroutine special_dt

!===============================================================================

  subroutine effective_gravity(ixI^L,ixO^L,wCT,x,gravity_field)
    !
    ! Combine stellar gravity and continuum electron scattering into an
    ! effective gravity using Eddington's gamma
    !

    ! Subroutine arguments
    integer, intent(in)  :: ixI^L, ixO^L
    real(8), intent(in)  :: x(ixI^S,1:ndim)
    real(8), intent(in)  :: wCT(ixI^S,1:nw)
    real(8), intent(out) :: gravity_field(ixI^S,ndim)

    gravity_field(ixO^S,:) = 0.0d0

    ! Only in radial direction
    gravity_field(ixO^S,1) = -dGgrav*dmstar * (1.0d0-dgammae)/x(ixO^S,1)**2.0d0

  end subroutine effective_gravity

!===============================================================================

  subroutine compute_stats(igrid,level,ixI^L,ixO^L,qt,w,x)
    !
    ! Routine computes the time-averaged statistical quantity <X> via:
    !
    !  <X>_i = <X>_i-1 + 0.5*dt*( X_i + X_i-1 )
    !
    ! where <X> is the average of variable X and i','i-1' are the current and
    ! previous time step respectively. Variables from the previous time step
    ! are accessed with the 'pso' state that AMRVAC keeps tracking itself
    !

    ! Subroutine arguments
    integer, intent(in)    :: igrid, level, ixI^L, ixO^L
    real(8), intent(in)    :: qt, x(ixI^S,1:ndim)
    real(8), intent(inout) :: w(ixI^S,1:nw)

    ! Local variables
    real(8) :: tnorm
    real(8) :: tmp1(ixO^S), tmp2(ixO^S), tmp3(ixO^S), tmp4(ixO^S)
    real(8) :: tmp5(ixO^S), tmp6(ixO^S), tmp7(ixO^S)

    ! Note: qt is just a placeholder for the 'global_time' variable
    if (qt > dtstat) then

      call mhd_to_primitive(ixI^L,ixO^L,w,x)
      call mhd_to_primitive(ixI^L,ixO^L,pso(igrid)%w,pso(igrid)%x)

      ! Time weight
      tnorm = qt - dtstat

      ! Store previous hydro state in easier named vars
      tmp1(ixO^S) = pso(igrid)%w(ixO^S,rho_)
      tmp2(ixO^S) = ( pso(igrid)%w(ixO^S,rho_) )**2.0d0
      tmp3(ixO^S) = pso(igrid)%w(ixO^S,mom(1))
      tmp4(ixO^S) = ( pso(igrid)%w(ixO^S,mom(1)) )**2.0d0
      tmp5(ixO^S) = pso(igrid)%w(ixO^S,rho_) * pso(igrid)%w(ixO^S,mom(1))
      tmp6(ixO^S) = pso(igrid)%w(ixO^S,mom(2))
      tmp7(ixO^S) = ( pso(igrid)%w(ixO^S,mom(2)) )**2.0d0

      ! Average density
      w(ixO^S,my_rhoav) = w(ixO^S,my_rhoav)*(tnorm-dt) &
                          + 0.5d0*dt * (w(ixO^S,rho_) + tmp1(ixO^S))
      w(ixO^S,my_rhoav) = w(ixO^S,my_rhoav)/tnorm

      ! Average density squared
      w(ixO^S,my_rho2av) = w(ixO^S,my_rho2av)*(tnorm-dt) &
                           + 0.5d0*dt * (w(ixO^S,rho_)**2.0d0 + tmp2(ixO^S))
      w(ixO^S,my_rho2av) = w(ixO^S,my_rho2av)/tnorm

      ! Average radial velocity
      w(ixO^S,my_vrav) = w(ixO^S,my_vrav)*(tnorm-dt) &
                         + 0.5d0*dt * (w(ixO^S,mom(1)) + tmp3(ixO^S))
      w(ixO^S,my_vrav) = w(ixO^S,my_vrav)/tnorm

      ! Average radial velocity squared
      w(ixO^S,my_vr2av) = w(ixO^S,my_vr2av)*(tnorm-dt) &
                          + 0.5d0*dt * (w(ixO^S,mom(1))**2.0d0 + tmp4(ixO^S))
      w(ixO^S,my_vr2av) = w(ixO^S,my_vr2av)/tnorm

      ! Average radial momentum density (correlation density-velocity)
      w(ixO^S,my_rhovrav) = w(ixO^S,my_rhovrav)*(tnorm-dt) &
                            + 0.5d0*dt                    &
                            * (w(ixO^S,rho_) * w(ixO^S,mom(1)) + tmp5(ixO^S))
      w(ixO^S,my_rhovrav) = w(ixO^S,my_rhovrav)/tnorm

      ! Average polar velocity
      w(ixO^S,my_vpolav) = w(ixO^S,my_vpolav)*(tnorm-dt) &
                           + 0.5d0*dt * (w(ixO^S,mom(2)) + tmp6(ixO^S))
      w(ixO^S,my_vpolav) = w(ixO^S,my_vpolav)/tnorm

      ! Average polar velocity squared
      w(ixO^S,my_vpol2av) = w(ixO^S,my_vpol2av)*(tnorm-dt) &
                            + 0.5d0*dt * (w(ixO^S,mom(2))**2.0d0 + tmp7(ixO^S))
      w(ixO^S,my_vpol2av) = w(ixO^S,my_vpol2av)/tnorm

      call mhd_to_conserved(ixI^L,ixO^L,pso(igrid)%w,pso(igrid)%x)
      call mhd_to_conserved(ixI^L,ixO^L,w,x)
    endif

  end subroutine compute_stats

!===============================================================================

  subroutine make_dimless_vars()
    !
    ! Normalise relevant quantities to unit quantities to be used in the code
    !

    ! From the AMRVAC unit vars compute some extra relevant for us
    my_unit_ggrav = unit_density * unit_time**2.0d0
    my_unit_lum   = unit_density * unit_length**5.0d0 / unit_time**3.0d0
    my_unit_mass  = unit_density * unit_length**3.0d0

    drhobound = rhobound/unit_density
    dlstar    = lstar/my_unit_lum
    dmstar    = mstar/my_unit_mass
    drstar    = rstar/unit_length
    dtwind    = twind/unit_temperature
    dbpole    = bpole/unit_magneticfield
    dmdot     = mdot/(my_unit_mass/unit_time)
    dasound   = asound/unit_velocity
    dclight   = const_c/unit_velocity
    dvesc     = vesc/unit_velocity
    dvinf     = dvesc * sqrt(alpha/(1.0d0 - alpha))
    dkappae   = kappae * unit_density * unit_length
    dGgrav    = Ggrav * my_unit_ggrav
    dgammae   = dkappae * dlstar/(4.d0*dpi * dGgrav * dmstar * dclight)
    detaconf  = ((dbpole/2.0d0)**2.0d0 * drstar**2.0d0)/(dmdot * dvinf)
    dtstat    = tstat/unit_time
    dvrot     = vrot/unit_velocity

  end subroutine make_dimless_vars

!===============================================================================

  subroutine set_extravar_output(ixI^L,ixO^L,w,x,normconv)
    !
    ! Computes and stores additional variables of interest
    !

    ! Subroutine arguments
    integer, intent(in) :: ixI^L,ixO^L
    real(8), intent(in) :: x(ixI^S,1:ndim)
    real(8)             :: w(ixI^S,nw+nwauxio)
    real(8)             :: normconv(0:nw+nwauxio)

    ! Local variable
    real(8) :: divbboy(ixI^S)

    ! Output the Alfven speed by summing squared Bfield in each direction
    if (B0field) then
      w(ixO^S,nw+1) = sqrt(sum((w(ixO^S,mag(:)) + &
                           block%B0(ixO^S,:,0))**2, dim=ndim+1)/w(ixO^S,rho_))
    else
      w(ixO^S,nw+1) = sqrt(sum(w(ixO^S,mag(:))**2, dim=ndim+1)/w(ixO^S,rho_))
    endif

    !
    ! Output divB using AMRVAC routine that computes it for us
    ! For Tanaka splitting this will be div B1 (not possible to get full)
    !
    call get_divb(w,ixI^L,ixO^L,divbboy)
    w(ixO^S,nw+2) = divbboy(ixO^S)

  end subroutine set_extravar_output

!===============================================================================

  subroutine set_extravarnames_output(varnames)
    !
    ! Newly added variables: Alfven velocity, divergence B
    !
    character(len=*) :: varnames
    varnames = 'vAlf divb'

  end subroutine set_extravarnames_output

!===============================================================================

  subroutine make_dipoleboy(ixI^L,ixO^L,x,wB0)
    !
    ! Add a steady (time-independent) potential dipole background field with
    ! polar field strength set by dimensionless 'dbpole'
    !

    ! Subroutine arguments
    integer, intent(in)    :: ixI^L,ixO^L
    real(8), intent(in)    :: x(ixI^S,1:ndim)
    real(8), intent(inout) :: wB0(ixI^S,1:ndir)

    wB0(ixI^S,1) = dbpole * (drstar/x(ixI^S,1))**3.0d0 * cos(x(ixI^S,2))
    wB0(ixI^S,2) = 0.5d0*dbpole * (drstar/x(ixI^S,1))**3.0d0 * sin(x(ixI^S,2))
    wB0(ixI^S,3) = 0.0d0

  end subroutine make_dipoleboy

!===============================================================================

  subroutine read_initial_oned_cak(filename)
    !
    ! Read in a relaxed 1D CAK profile stored in a .blk file that is produced
    ! with the CAKwind_1d code
    !
    ! This routine is a modified version from the AMRVAC mod_oneblock module
    !

    ! Subroutine argument
    character(len=*), intent(in) :: filename

    ! Local variables
    integer :: i, ncells, unit=69
    real(8) :: tmp,tmp1
    logical :: alive

    !======================
    ! Root does the reading
    !======================
    if (mype == 0) then
      inquire(file=filename,exist=alive)

      if (alive) then
        open(unit,file=filename,status='unknown')
      else
        call mpistop('Input file you want to use cannot be found!')
      endif

      ! The header information:
      read(unit,*) ! skip
      read(unit,*) ncells ! no need 2nd entry, #cells ndim=1 == #cells in ndir=1
      read(unit,*) ! skip

      ! Sanity check (not so robust)
      if (ncells /= domain_nx1) then
        close(unit)
        call mpistop('Inputfile ncells /= domain_nx1. No interpolation yet.')
      endif

      ! Allocate and read the grid and variables
      allocate(xoneblock(ncells,1))
      allocate(woneblock(ncells,1:2))

      do i = 1,ncells
        read(unit,*) xoneblock(i,1),woneblock(i,:),tmp,tmp1
      enddo

      close(unit)
    endif

    call MPI_BARRIER(icomm,ierrmpi)

    !===========================
    ! Broadcast what mype=0 read
    !===========================
    if (npe > 1) then
      call MPI_BCAST(ncells,1,MPI_INTEGER,0,icomm,ierrmpi)

      if (mype /= 0) then
        allocate(xoneblock(ncells,1))
        allocate(woneblock(ncells,1:2))
      endif

      call MPI_BCAST(xoneblock,ncells*1,MPI_DOUBLE_PRECISION,0,icomm,ierrmpi)
      call MPI_BCAST(woneblock,ncells*2,MPI_DOUBLE_PRECISION,0,icomm,ierrmpi)
    endif

  end subroutine read_initial_oned_cak

end module mod_usr<|MERGE_RESOLUTION|>--- conflicted
+++ resolved
@@ -134,50 +134,17 @@
     call MHD_activate()
 
     usr_set_parameters => initglobaldata_usr
-<<<<<<< HEAD
     usr_init_one_grid  => initial_conditions
     usr_special_bc     => special_bound
     usr_gravity        => effective_gravity
     usr_source         => line_force
     usr_get_dt         => special_dt
-    usr_process_grid   => compute_stats
+    usr_process_adv_grid   => compute_stats
     usr_aux_output     => set_extravar_output
     usr_add_aux_names  => set_extravarnames_output
     usr_set_B0         => make_dipoleboy
 
     my_gcak    = var_set_extravar("gcak", "gcak")
-=======
-
-    ! Set up initial conditions
-    usr_init_one_grid => initial_conditions
-
-    ! Special boundary conditions
-    usr_special_bc => special_bound
-
-    usr_gravity => effective_gravity
-
-    ! CAK line-force computation
-    usr_source => line_force
-
-    ! Adjusted timestep to account for total radiation force
-    usr_get_dt => special_dt
-
-    ! Every iteration retrieve global grid info and perform operations on it
-    ! to make time-averaged statistical quantities of wind
-    usr_process_adv_grid => compute_stats
-
-    ! Compute and include Alfven speed and divergence of Bfield as output
-    usr_aux_output    => set_extravar_output
-    usr_add_aux_names => set_extravarnames_output
-
-    ! Background dipole field if using Tanaka field splitting
-    usr_set_B0 => make_dipoleboy
-
-    ! User source variables to store in output
-    my_gcak = var_set_extravar("gcak", "gcak")
-
-    ! Statistical quantities and temporary storage variables
->>>>>>> c29b9f44
     my_rhoav   = var_set_extravar("rho_av", "rho_av")
     my_rho2av  = var_set_extravar("rho2_av", "rho2_av")
     my_vrav    = var_set_extravar("vrad_av", "vrad_av")
